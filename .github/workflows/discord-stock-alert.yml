--- conflicted
+++ resolved
@@ -2,8 +2,8 @@
 
 on:
   schedule:
-    - cron: '0 4 * * *'   # Runs every day at 04:00 UTC.
-  workflow_dispatch:       # Allows manual runs from the Actions tab.
+    - cron: '0 4 * * *' # Runs every day at 04:00 UTC.
+  workflow_dispatch: # Allows manual runs from the Actions tab.
 
 permissions:
   contents: write
@@ -120,11 +120,7 @@
           STAGE1_MIN_SMALL: '100'
           STAGE1_MIN_LARGE: '100'
           STAGE1_RESCUE_FRAC: '0'
-<<<<<<< HEAD
-          STAGE1_WRITE_CSV: '1'
-=======
-          STAGE1_WRITE_CSV: '1'     # writes kept/removed CSVs so we can commit Top-200
->>>>>>> 064adee8
+          STAGE1_WRITE_CSV: '1' # so we can commit Top-200 kept
 
           # --- Stage-2 profile ---
           RANKER_PROFILE: 'C'
@@ -133,29 +129,22 @@
           HARD_DROP_MODE: 'strict'
           HARD_GRACE_ATR: '0.5'
 
-<<<<<<< HEAD
-          # --- Quick scorer weights (favor structure/risk) ---
+          # --- Quick scorer weights (tech valuation & risk emphasized) ---
           QS_W_TREND_SMALL: '0.28'
           QS_W_MOMO_SMALL: '0.18'
-=======
-          # --- Quick scorer weights (tech valuation & risk emphasized) ---
-          QS_W_TREND_SMALL:  '0.28'
-          QS_W_MOMO_SMALL:   '0.18'
->>>>>>> 064adee8
           QS_W_STRUCT_SMALL: '0.36'
-          QS_W_RISK_SMALL:   '0.18'
-          QS_W_TREND_LARGE:  '0.32'
-          QS_W_MOMO_LARGE:   '0.18'
+          QS_W_RISK_SMALL: '0.18'
+          QS_W_TREND_LARGE: '0.32'
+          QS_W_MOMO_LARGE: '0.18'
           QS_W_STRUCT_LARGE: '0.38'
-          QS_W_RISK_LARGE:   '0.12'
+          QS_W_RISK_LARGE: '0.12'
 
           # --- P/E tilt (low weight) ---
-          QS_PE_WEIGHT:        '0.02'
-          QS_PE_WEIGHT_LARGE:  '0.03'
-          QS_PE_WEIGHT_SMALL:  '0.01'
+          QS_PE_WEIGHT: '0.02'
+          QS_PE_WEIGHT_LARGE: '0.03'
+          QS_PE_WEIGHT_SMALL: '0.01'
 
           # --- FVA & AVWAP shaping (tier-aware) ---
-<<<<<<< HEAD
           QS_USE_FVA: '1'
           QS_FVA_PEN_MAX_SMALL: '14'
           QS_FVA_PEN_MAX_LARGE: '30'
@@ -163,57 +152,7 @@
           QS_FVA_BONUS_MAX_LARGE: '6'
           QS_FVA_KO_PCT_SMALL: '45'
           QS_FVA_KO_PCT_LARGE: '28'
-          QS_STRUCT_PREM_CAP: '4' # global fallback
-          QS_STRUCT_PREM_CAP_SMALL: '6'
-          QS_STRUCT_PREM_CAP_LARGE: '8'
-
-          # --- Anticipation (lead setup) bias ---
-          QS_SETUP_ATR_MAX: '6.0'
-          QS_SETUP_VS50_MIN: '-4'
-          QS_SETUP_VS50_MAX: '10'
-          QS_SETUP_VS200_MIN: '-2'
-          QS_SETUP_VOL_ABS_MAX: '60'
-          QS_SETUP_RSI_LO: '45'
-          QS_SETUP_RSI_HI: '62'
-          QS_SETUP_E50S_MIN: '0.5'
-          QS_SETUP_E50S_MAX: '8'
-          QS_SETUP_CAP_SMALL: '12'
-          QS_SETUP_CAP_LARGE: '14'
-
-          # --- Momentum “chase” penalty ---
-          QS_MOMO_CHASE_KNEE: '35'
-          QS_MOMO_CHASE_SLOPE: '0.6'
-          QS_MOMO_CHASE_PEN_MAX: '15'
-=======
-          QS_USE_FVA:              '1'
-          QS_FVA_PEN_MAX_SMALL:    '14'
-          QS_FVA_PEN_MAX_LARGE:    '30'
-          QS_FVA_BONUS_MAX_SMALL:  '6'
-          QS_FVA_BONUS_MAX_LARGE:  '6'
-          QS_FVA_KO_PCT_SMALL:     '45'
-          QS_FVA_KO_PCT_LARGE:     '28'
-          QS_STRUCT_PREM_CAP:      '4'   # global fallback
-          QS_STRUCT_PREM_CAP_SMALL:'6'
-          QS_STRUCT_PREM_CAP_LARGE:'8'
-
-          # --- Anticipation (lead setup) bias ---
-          QS_SETUP_ATR_MAX:      '6.0'
-          QS_SETUP_VS50_MIN:     '-4'
-          QS_SETUP_VS50_MAX:     '10'
-          QS_SETUP_VS200_MIN:    '-2'
-          QS_SETUP_VOL_ABS_MAX:  '60'
-          QS_SETUP_RSI_LO:       '45'
-          QS_SETUP_RSI_HI:       '62'
-          QS_SETUP_E50S_MIN:     '0.5'
-          QS_SETUP_E50S_MAX:     '8'
-          QS_SETUP_CAP_SMALL:    '12'
-          QS_SETUP_CAP_LARGE:    '14'
-
-          # --- Momentum “chase” penalty ---
-          QS_MOMO_CHASE_KNEE:     '35'
-          QS_MOMO_CHASE_SLOPE:    '0.6'
-          QS_MOMO_CHASE_PEN_MAX:  '15'
->>>>>>> 064adee8
+          QS_STRUCT_PREM_CAP: '4' # global fallback; you said you'll set it to 4
 
           # --- Valuation overlay into structure ---
           QS_VAL_OVERLAY: '1'
