# -*- coding: utf-8 -*-
"""
<<<<<<< HEAD
generate_training_data_v9_rich_features.py
------------------------------------------
✅ Based on v8 fast sequential
✅ Keeps all original volatility + growth formulas
✅ Adds richer alpha-style features:
   - Short-term returns (Ret_1D, Ret_5D, Ret_10D)
   - Range position (pos_52w, pos_30d)
   - Volume features (Volume_Z20, Volume_SMA20, Volume_Trend)
   - RSIs (RSI_14, RSI_2)
   - Date features (DayOfWeek, Month)
   - Cross-sectional z-scores & ranks per Date for key factors
=======
generate_training_data_full_single.py — Full Daily Dataset Builder (Single Parquet)
----------------------------------------------------------------------------------
Downloads full daily OHLCV, technical indicators, and fundamentals
for every ticker between 2007–2025. Combines all tickers into a single
DataFrame and saves ONE big Parquet file:
    /LLM_Training_data/full_market_2007_2025.parquet
>>>>>>> aa30cd38
"""

import yfinance as yf
import pandas as pd
import numpy as np
import time
import random
from pathlib import Path

# ==========================================================
# CONFIG
# ==========================================================
INPUT_CSV   = "../../data/universe_clean.csv"
OUTPUT_DIR  = Path("/LLM_Training_data")
OUTPUT_DIR.mkdir(parents=True, exist_ok=True)
OUTPUT_PATH = OUTPUT_DIR / "full_market_2007_2025.parquet"
<<<<<<< HEAD
TEMP_PATH   = OUTPUT_DIR / "temp_checkpoint.parquet"

START_DATE  = "2007-01-01"
END_DATE    = "2025-01-01"
MAX_TICKERS = 5000
BATCH_SIZE  = 60      # 60 tickers per batch
DOWNLOAD_RETRIES = 5  # retries per batch in safe_download
=======

MAX_TICKERS = 5311
BATCH_SIZE = 60
START_DATE = "2007-01-01"
END_DATE = "2025-01-01"
MAX_WORKERS = 10
>>>>>>> aa30cd38


# ==========================================================
# UTILITIES
# ==========================================================
def collapse(df):
    if isinstance(df.columns, pd.MultiIndex):
        df.columns = df.columns.get_level_values(-1)
    df = df.loc[:, ~df.columns.duplicated()]
    for c in df.columns:
        if isinstance(df[c], pd.DataFrame):
            df[c] = df[c].iloc[:, 0]
    return df


def s(df, col):
    if col not in df.columns:
        raise KeyError(col)
    val = df[col]
    if isinstance(val, pd.DataFrame):
        val = val.iloc[:, 0]
    return pd.to_numeric(val.squeeze(), errors="coerce")


def safe_div(num, denom, eps=1e-6):
    """
    Numerically safe division: returns NaN when denom is too small or NaN.
    Prevents inf and crazy blowups from near-zero denominators.
    """
    denom_safe = denom.copy()
    denom_safe = denom_safe.replace([np.inf, -np.inf], np.nan)
    return num / (denom_safe.where(denom_safe.abs() > eps, np.nan))


def compute_RSI(close: pd.Series, window: int = 14) -> pd.Series:
    """
    Classic RSI calculation on close prices.
    """
    delta = close.diff()
    gain = delta.clip(lower=0).rolling(window, min_periods=window).mean()
    loss = -delta.clip(upper=0).rolling(window, min_periods=window).mean()
    rs   = safe_div(gain, loss)
    rsi  = 100 - (100 / (1 + rs))
    return rsi


def _clean_fundamental(key: str, v):
    """
    Wraps _clean_num with basic sanity bounds depending on the field.
    Turns outliers into None instead of keeping insane values.
    """
    v = _clean_num(v)
    if v is None:
        return None

    # You can tweak these bounds as desired
    if key == "PE":
        if not (0 < v < 2000):
            return None

    elif key == "PEG":
        if not (0 < v < 100):
            return None

    elif key == "PS":
        if not (0 < v < 1000):
            return None

    elif key == "PB":
        if not (-100 < v < 1000):
            return None

    elif key == "DividendYield":
        # 0–100% yield range
        if not (0 <= v < 100):
            return None

    elif key == "Beta":
        if not (-10 < v < 10):
            return None

    elif key == "MarketCap":
        # allow from ~100k up to ~10 trillion
        if not (1e5 <= v < 1e13):
            return None

    elif key == "YoY_Growth":
        # -500%..+500% growth
        if not (-5 < v < 5):
            return None

    return v


# ==========================================================
# DATA SANITY CHECKS (PRICE-LEVEL)
# ==========================================================

def is_ticker_sane(df_t: pd.DataFrame, ticker: str,
                   max_price: float = 10_000.0,
                   min_price: float = 0.01) -> bool:
    """
    Basic sanity checks for a single ticker's OHLCV data.
    Returns False if data looks obviously corrupted (e.g. ADTX with 1e10 prices).

    - Checks positive, reasonable Open/High/Low/Close
    - Optionally checks that Volume is not constantly zero
    """
    price_cols = [c for c in ["Open", "High", "Low", "Close"] if c in df_t.columns]
    if not price_cols:
        print(f"[WARN] {ticker}: missing OHLC columns, skipping.")
        return False

    tmp = df_t[price_cols].dropna()
    if tmp.empty:
        print(f"[WARN] {ticker}: no valid OHLC rows after dropna, skipping.")
        return False

    # 1) No non-positive prices
    if (tmp <= 0).any().any():
        print(f"[WARN] {ticker}: found non-positive prices, skipping.")
        return False

    # 2) Extremely large prices -> corrupted (like ADTX example)
    if (tmp > max_price).any().any():
        max_val = float(tmp.max().max())
        print(f"[WARN] {ticker}: max price {max_val:.2e} > {max_price}, skipping ticker.")
        return False

    # 3) Optional: volume check (all-zero volume is suspicious)
    if "Volume" in df_t.columns:
        vol = df_t["Volume"].fillna(0)
        if vol.max() == 0:
            print(f"[WARN] {ticker}: Volume is 0 for all rows, likely bad data, skipping.")
            return False

    return True


# ==========================================================
# CALCULATIONS (full v8 functionality + extra alpha features)
# ==========================================================
<<<<<<< HEAD
def compute_volatility_features(df):
    df = collapse(df)
    Close, High, Low = s(df, "Close"), s(df, "High"), s(df, "Low")

    # Drop obviously invalid price rows for this ticker
    valid_mask = (Close > 0) & (High > 0) & (Low > 0)
    df = df.loc[valid_mask].copy()
    Close = Close.loc[valid_mask]
    High  = High.loc[valid_mask]
    Low   = Low.loc[valid_mask]

    # Daily returns
    ret = Close.pct_change(fill_method=None)

    df["Volatility_30D"]  = ret.rolling(30,  min_periods=10).std()
    df["Volatility_252D"] = ret.rolling(252, min_periods=60).std()
    df["High_52W"]        = High.rolling(252, min_periods=60).max()
    df["Low_52W"]         = Low.rolling(252, min_periods=60).min()
    df["High_30D"]        = High.rolling(30,  min_periods=10).max()
    df["Low_30D"]         = Low.rolling(30,  min_periods=10).min()
    df["SMA20"]           = Close.rolling(20, min_periods=10).mean()

    # We keep Volume as-is (may be used later)
    return df


def compute_growth_formulas(df):
    df = compute_volatility_features(df)
=======
def get_market_trend():
    spx = yf.download("^GSPC", start="2020-01-01", end="2025-01-01", progress=False, auto_adjust=True)
    spx["SMA50"] = spx["Close"].rolling(50).mean()
    spx["SMA200"] = spx["Close"].rolling(200).mean()
    if len(spx) < 200:
        return "Neutral"
    last_close = float(spx["Close"].iloc[-1])
    last_sma50 = float(spx["SMA50"].iloc[-1])
    last_sma200 = float(spx["SMA200"].iloc[-1])
    if last_close > last_sma200 and last_sma50 > last_sma200:
        return "Bullish"
    elif last_close < last_sma200 and last_sma50 < last_sma200:
        return "Bearish"
    return "Neutral"


MARKET_TREND = get_market_trend()
print(f"[INFO] Market regime detected: {MARKET_TREND}")


# ==========================================================
# FUNDAMENTALS (ASYNC)
# ==========================================================
def fetch_fundamentals_single(ticker):
    try:
        tk = yf.Ticker(ticker)
        info = tk.info

        fundamentals = {
            "PE": _clean_fundamental("PE", info.get("trailingPE")),
            "PEG": _clean_fundamental("PEG", info.get("pegRatio")),
            "PS": _clean_fundamental("PS", info.get("priceToSalesTrailing12Months")),
            "PB": _clean_fundamental("PB", info.get("priceToBook")),
            "DividendYield": _clean_fundamental("DividendYield", info.get("dividendYield")),
            "Beta": _clean_fundamental("Beta", info.get("beta")),
            "MarketCap": _clean_fundamental("MarketCap", info.get("marketCap")),
        }

        fin = tk.financials.T
        if "Total Revenue" in fin.columns and len(fin) >= 2:
            growth = fin["Total Revenue"].iloc[-1] / fin["Total Revenue"].iloc[-2] - 1
            fundamentals["YoY_Growth"] = _clean_fundamental("YoY_Growth", growth)
        else:
            fundamentals["YoY_Growth"] = None
>>>>>>> aa30cd38

    Close, High52, Low52, High30, Low30, Vol30, Vol252, SMA20 = [
        s(df, c) for c in [
            "Close","High_52W","Low_52W","High_30D","Low_30D",
            "Volatility_30D","Volatility_252D","SMA20"
        ]
    ]
    Volume = s(df, "Volume") if "Volume" in df.columns else pd.Series(index=df.index, dtype=float)

    # --- Momentum measures ---
    m63_den  = Close.shift(63)
    m126_den = Close.shift(126)
    m252_den = Close.shift(252)

    df["Momentum_63D"]  = safe_div(Close, m63_den)
    df["Momentum_126D"] = safe_div(Close, m126_den)
    df["Momentum_252D"] = safe_div(Close, m252_den)
    df["Momentum_1Y"]   = df["Momentum_252D"]

    # --- Adaptive Momentum Trigger (AMT) ---
    df["AMT"] = np.where(df["Momentum_126D"] > 1.1, df["Momentum_252D"], 0.0)

    # --- Smart Momentum Composite (SMC) ---
    smc_part1 = safe_div(df["Momentum_252D"], Vol30)
    smc_part2 = safe_div(Close, High52)
    df["SMC"] = smc_part1 * smc_part2

    # --- Trend Strength Score (TSS) ---
    df["TSS"] = (df["Momentum_63D"] + df["Momentum_126D"] + df["Momentum_252D"]) / 3.0

    # --- Recovery Momentum Index (RMI) ---
    num   = safe_div(Close, Low30)
    denom = safe_div(High30, Low30)
    df["RMI"] = safe_div(num, denom + 1e-6)

    # --- ATR Breakout Signal (ABS) ---
    range_52 = High52 - Low52
    abs_ratio = safe_div(Close - Low52, range_52)
    df["ABS"] = abs_ratio * Vol30

    # --- Volatility-Adjusted Momentum (VAM) ---
    df["VAM"] = safe_div(df["Momentum_63D"], 1.0 + Vol30)

    # --- Rolling Sharpe-like Efficiency (RSE) ---
    ret = Close.pct_change(fill_method=None)
    roll_mean = ret.rolling(63, min_periods=20).mean()
    roll_std  = ret.rolling(63, min_periods=20).std()
    df["RSE"] = safe_div(roll_mean, roll_std)

    # --- Compression Break Potential (CBP) ---
    df["CBP"] = safe_div(Vol30, Vol252)

    # --- SMA Slope 3M ---
    sma_past = SMA20.shift(63)
    df["SMA_Slope_3M"] = safe_div(SMA20 - sma_past, sma_past)

    # ======================================================
    # EXTRA FEATURES (short-term, volume, range, RSI, etc.)
    # ======================================================

    # Short-term returns
    df["Ret_1D"]  = ret
    df["Ret_5D"]  = Close.pct_change(5)
    df["Ret_10D"] = Close.pct_change(10)

    # Range position features
    range_30 = High30 - Low30
    df["pos_52w"] = safe_div(Close - Low52, range_52)
    df["pos_30d"] = safe_div(Close - Low30, range_30)

    # Volume-based features
    vol_roll_mean_20 = Volume.rolling(20, min_periods=5).mean()
    vol_roll_std_20  = Volume.rolling(20, min_periods=5).std()
    df["Volume_SMA20"]  = vol_roll_mean_20
    df["Volume_Z20"]    = safe_div(Volume - vol_roll_mean_20, vol_roll_std_20 + 1e-6)
    df["Volume_Trend"]  = safe_div(Volume, vol_roll_mean_20)

    # RSI signals
    df["RSI_14"] = compute_RSI(Close, window=14)
    df["RSI_2"]  = compute_RSI(Close, window=2)

    return collapse(df)


# ==========================================================
# DOWNLOADER
# ==========================================================
def safe_download(batch, start, end, retries=DOWNLOAD_RETRIES):
    """
    Robust batch downloader using yfinance with:
    - group_by="ticker" → columns (ticker, field)
    - multiple retries with cooldown
    """
    for attempt in range(retries):
        try:
            return yf.download(
                batch,
                start=start,
                end=end,
                group_by="ticker",
                progress=False,
<<<<<<< HEAD
                auto_adjust=True,   # adjusted prices
=======
                auto_adjust=True,  # ✅ use split/dividend-adjusted prices
>>>>>>> aa30cd38
            )
        except Exception as e:
            print(f"[WARN] Download failed (attempt {attempt+1}/{retries}): {e}")
            sleep_time = 10 + random.uniform(5, 15)
            print(f"[WAIT] Cooling down for {sleep_time:.1f}s...")
            time.sleep(sleep_time)
    print("[ERROR] All retries failed for this batch.")
    return pd.DataFrame()


# ==========================================================
# CROSS-SECTIONAL FEATURES
# ==========================================================
def add_cross_sectional_features(full_df: pd.DataFrame) -> pd.DataFrame:
    """
    Add cross-sectional z-scores and percentile ranks per Date
    for key factor columns.
    """
    full_df = full_df.copy()
    if "Date" not in full_df.columns:
        return full_df

    # Ensure Date is datetime
    full_df["Date"] = pd.to_datetime(full_df["Date"])

    cs_cols = [
        "Momentum_63D", "Momentum_126D", "Momentum_252D", "Momentum_1Y",
        "Volatility_30D", "Volatility_252D",
        "RSE", "CBP", "SMC", "TSS", "VAM", "ABS", "AMT",
        "pos_52w", "pos_30d",
        "Ret_1D", "Ret_5D", "Ret_10D",
        "Volume_Z20"
    ]

    grp = full_df.groupby("Date")

    for col in cs_cols:
        if col not in full_df.columns:
            continue
        col_series = full_df[col]
        mean = grp[col].transform("mean")
        std  = grp[col].transform("std")

        full_df[col + "_cs_z"] = (col_series - mean) / (std + 1e-6)
        full_df[col + "_cs_rank"] = grp[col].transform(lambda x: x.rank(pct=True))

    return full_df


# ==========================================================
# MAIN EXECUTION (sequential, 60 per batch, full v9 features)
# ==========================================================
def main():
    dfu = pd.read_csv(INPUT_CSV)
    tickers = dfu["ticker"].dropna().unique().tolist()[:MAX_TICKERS]
    print(f"[INFO] Starting data generation for {len(tickers)} tickers (batch={BATCH_SIZE})")
    print(f"[INFO] Interval: {START_DATE} → {END_DATE}\n")

    combined_records = []
    batch_index = 0

    for i in range(0, len(tickers), BATCH_SIZE):
<<<<<<< HEAD
        batch_index += 1
        batch = tickers[i : i + BATCH_SIZE]
        print(f"[BATCH {batch_index}] downloading {len(batch)} tickers: {batch[0]} .. {batch[-1]}")
=======
        batch = tickers[i: i + BATCH_SIZE]
        print(f"[INFO] Batch {i // BATCH_SIZE + 1}: downloading {len(batch)} tickers...")

        fundamentals = fetch_fundamentals_batch(batch)
>>>>>>> aa30cd38

        try:
            data = safe_download(batch, start=START_DATE, end=END_DATE)
        except Exception as e:
            print(f"[ERROR] Batch download failed unexpectedly: {e}")
            continue

        if data.empty:
            print(f"[WARN] Batch {batch[0]}..{batch[-1]} returned empty data.")
            time.sleep(1)
            continue

        # Multi-ticker: expect MultiIndex (ticker, field)
        if isinstance(data.columns, pd.MultiIndex):
            for t in batch:
                try:
                    if (t, "Close") not in data.columns:
                        continue

                    df_t = data[t].dropna().copy()
                    if df_t.empty:
                        print(f"[INFO] {t}: empty after dropna, skipping.")
                        continue

                    # 🔍 Sanity check raw OHLC before computing indicators
                    if not is_ticker_sane(df_t, t, max_price=10_000.0, min_price=0.01):
                        # e.g. ADTX-style garbage gets filtered out here
                        continue

                    df_t = compute_growth_formulas(df_t)
                    df_t["Ticker"] = t
                    df_t["Date"] = df_t.index

                    keep = [
                        "Date","Ticker","Close",
                        "Volatility_30D","Volatility_252D",
                        "High_52W","Low_52W","High_30D","Low_30D",
                        "Momentum_63D","Momentum_126D","Momentum_252D","Momentum_1Y",
                        "AMT","SMC","TSS","RMI",
                        "ABS","VAM","RSE","CBP","SMA_Slope_3M",
                        "Ret_1D","Ret_5D","Ret_10D",
                        "pos_52w","pos_30d",
                        "Volume","Volume_SMA20","Volume_Z20","Volume_Trend",
                        "RSI_14","RSI_2",
                    ]
                    df_t = df_t[[c for c in keep if c in df_t.columns]]
                    combined_records.append(df_t)
                    print(f"[OK] Processed {t} ({len(df_t)} rows kept).")

                except Exception as e:
                    print(f"[ERROR] {t}: {e}")
                    continue

        else:
            # Single-ticker edge case (batch size 1)
            t = batch[0]
            try:
                if "Close" not in data.columns:
                    print(f"[WARN] No Close column for {t}")
                else:
                    df_t = data.dropna().copy()
                    if not df_t.empty:
                        df_t = compute_growth_formulas(df_t)
                        df_t["Ticker"] = t
                        df_t["Date"] = df_t.index

                        keep = [
                            "Date","Ticker","Close",
                            "Volatility_30D","Volatility_252D",
                            "High_52W","Low_52W","High_30D","Low_30D",
                            "Momentum_63D","Momentum_126D","Momentum_252D","Momentum_1Y",
                            "AMT","SMC","TSS","RMI",
                            "ABS","VAM","RSE","CBP","SMA_Slope_3M",
                            "Ret_1D","Ret_5D","Ret_10D",
                            "pos_52w","pos_30d",
                            "Volume","Volume_SMA20","Volume_Z20","Volume_Trend",
                            "RSI_14","RSI_2",
                        ]
                        df_t = df_t[[c for c in keep if c in df_t.columns]]
                        combined_records.append(df_t)
                        print(f"[OK] Processed {t}")
            except Exception as e:
                print(f"[ERROR] {t}: {e}")

        # Checkpoint every 5 batches
        if batch_index % 5 == 0 and combined_records:
            temp_df = pd.concat(combined_records, axis=0, ignore_index=True)
            temp_df.to_parquet(TEMP_PATH, index=False)
            print(f"[CHECKPOINT] Saved {len(temp_df):,} rows to {TEMP_PATH}")

        # Be nice to Yahoo
        time.sleep(1)

    if not combined_records:
        print("[ERROR] No data collected. Exiting.")
        return

    print(f"[INFO] Concatenating {len(combined_records)} per-ticker DataFrames...")
<<<<<<< HEAD
    full_df = pd.concat(combined_records, axis=0, ignore_index=True)
=======
    full_df = pd.concat(combined_records, axis=0)
    full_df.index = pd.to_datetime(full_df.index)
    full_df.sort_index(inplace=True)

    # Add Year column for convenience
    full_df["Year"] = full_df.index.year

    # Ensure numeric columns are truly numeric and free of inf/NaN issues
    num_cols = [
        "PE", "PEG", "PS", "PB",
        "DividendYield", "Beta", "MarketCap", "YoY_Growth",
        "SMA20", "SMA50", "SMA200",
        "EMA20", "EMA50", "EMA200",
        "RSI14", "MACD", "MACD_signal", "MACD_hist",
        "ATR", "ATR%", "Volatility",
        "Momentum", "OBV",
    ]
>>>>>>> aa30cd38

    # ------------------------------------------------------
    # Add date-based features
    # ------------------------------------------------------
    full_df["Date"] = pd.to_datetime(full_df["Date"])
    full_df["DayOfWeek"] = full_df["Date"].dt.weekday
    full_df["Month"]     = full_df["Date"].dt.month

    # ------------------------------------------------------
    # Add cross-sectional features (per Date)
    # ------------------------------------------------------
    print("[INFO] Adding cross-sectional z-scores and ranks...")
    full_df = add_cross_sectional_features(full_df)

    print(f"[INFO] Saving full parquet to {OUTPUT_PATH} ...")
    full_df.to_parquet(OUTPUT_PATH, index=False)
    print(f"[SUCCESS] Saved {len(full_df):,} rows → {OUTPUT_PATH}")

    if TEMP_PATH.exists():
        TEMP_PATH.unlink()
        print("[INFO] Temporary checkpoint removed.")


# ==========================================================
if __name__ == "__main__":
    main()<|MERGE_RESOLUTION|>--- conflicted
+++ resolved
@@ -1,6 +1,5 @@
 # -*- coding: utf-8 -*-
 """
-<<<<<<< HEAD
 generate_training_data_v9_rich_features.py
 ------------------------------------------
 ✅ Based on v8 fast sequential
@@ -12,14 +11,6 @@
    - RSIs (RSI_14, RSI_2)
    - Date features (DayOfWeek, Month)
    - Cross-sectional z-scores & ranks per Date for key factors
-=======
-generate_training_data_full_single.py — Full Daily Dataset Builder (Single Parquet)
-----------------------------------------------------------------------------------
-Downloads full daily OHLCV, technical indicators, and fundamentals
-for every ticker between 2007–2025. Combines all tickers into a single
-DataFrame and saves ONE big Parquet file:
-    /LLM_Training_data/full_market_2007_2025.parquet
->>>>>>> aa30cd38
 """
 
 import yfinance as yf
@@ -36,7 +27,6 @@
 OUTPUT_DIR  = Path("/LLM_Training_data")
 OUTPUT_DIR.mkdir(parents=True, exist_ok=True)
 OUTPUT_PATH = OUTPUT_DIR / "full_market_2007_2025.parquet"
-<<<<<<< HEAD
 TEMP_PATH   = OUTPUT_DIR / "temp_checkpoint.parquet"
 
 START_DATE  = "2007-01-01"
@@ -44,14 +34,6 @@
 MAX_TICKERS = 5000
 BATCH_SIZE  = 60      # 60 tickers per batch
 DOWNLOAD_RETRIES = 5  # retries per batch in safe_download
-=======
-
-MAX_TICKERS = 5311
-BATCH_SIZE = 60
-START_DATE = "2007-01-01"
-END_DATE = "2025-01-01"
-MAX_WORKERS = 10
->>>>>>> aa30cd38
 
 
 # ==========================================================
@@ -98,103 +80,9 @@
     return rsi
 
 
-def _clean_fundamental(key: str, v):
-    """
-    Wraps _clean_num with basic sanity bounds depending on the field.
-    Turns outliers into None instead of keeping insane values.
-    """
-    v = _clean_num(v)
-    if v is None:
-        return None
-
-    # You can tweak these bounds as desired
-    if key == "PE":
-        if not (0 < v < 2000):
-            return None
-
-    elif key == "PEG":
-        if not (0 < v < 100):
-            return None
-
-    elif key == "PS":
-        if not (0 < v < 1000):
-            return None
-
-    elif key == "PB":
-        if not (-100 < v < 1000):
-            return None
-
-    elif key == "DividendYield":
-        # 0–100% yield range
-        if not (0 <= v < 100):
-            return None
-
-    elif key == "Beta":
-        if not (-10 < v < 10):
-            return None
-
-    elif key == "MarketCap":
-        # allow from ~100k up to ~10 trillion
-        if not (1e5 <= v < 1e13):
-            return None
-
-    elif key == "YoY_Growth":
-        # -500%..+500% growth
-        if not (-5 < v < 5):
-            return None
-
-    return v
-
-
-# ==========================================================
-# DATA SANITY CHECKS (PRICE-LEVEL)
-# ==========================================================
-
-def is_ticker_sane(df_t: pd.DataFrame, ticker: str,
-                   max_price: float = 10_000.0,
-                   min_price: float = 0.01) -> bool:
-    """
-    Basic sanity checks for a single ticker's OHLCV data.
-    Returns False if data looks obviously corrupted (e.g. ADTX with 1e10 prices).
-
-    - Checks positive, reasonable Open/High/Low/Close
-    - Optionally checks that Volume is not constantly zero
-    """
-    price_cols = [c for c in ["Open", "High", "Low", "Close"] if c in df_t.columns]
-    if not price_cols:
-        print(f"[WARN] {ticker}: missing OHLC columns, skipping.")
-        return False
-
-    tmp = df_t[price_cols].dropna()
-    if tmp.empty:
-        print(f"[WARN] {ticker}: no valid OHLC rows after dropna, skipping.")
-        return False
-
-    # 1) No non-positive prices
-    if (tmp <= 0).any().any():
-        print(f"[WARN] {ticker}: found non-positive prices, skipping.")
-        return False
-
-    # 2) Extremely large prices -> corrupted (like ADTX example)
-    if (tmp > max_price).any().any():
-        max_val = float(tmp.max().max())
-        print(f"[WARN] {ticker}: max price {max_val:.2e} > {max_price}, skipping ticker.")
-        return False
-
-    # 3) Optional: volume check (all-zero volume is suspicious)
-    if "Volume" in df_t.columns:
-        vol = df_t["Volume"].fillna(0)
-        if vol.max() == 0:
-            print(f"[WARN] {ticker}: Volume is 0 for all rows, likely bad data, skipping.")
-            return False
-
-    return True
-
-
 # ==========================================================
 # CALCULATIONS (full v8 functionality + extra alpha features)
 # ==========================================================
-<<<<<<< HEAD
 def compute_volatility_features(df):
     df = collapse(df)
     Close, High, Low = s(df, "Close"), s(df, "High"), s(df, "Low")
@@ -223,52 +111,6 @@
 
 def compute_growth_formulas(df):
     df = compute_volatility_features(df)
-=======
-def get_market_trend():
-    spx = yf.download("^GSPC", start="2020-01-01", end="2025-01-01", progress=False, auto_adjust=True)
-    spx["SMA50"] = spx["Close"].rolling(50).mean()
-    spx["SMA200"] = spx["Close"].rolling(200).mean()
-    if len(spx) < 200:
-        return "Neutral"
-    last_close = float(spx["Close"].iloc[-1])
-    last_sma50 = float(spx["SMA50"].iloc[-1])
-    last_sma200 = float(spx["SMA200"].iloc[-1])
-    if last_close > last_sma200 and last_sma50 > last_sma200:
-        return "Bullish"
-    elif last_close < last_sma200 and last_sma50 < last_sma200:
-        return "Bearish"
-    return "Neutral"
-
-
-MARKET_TREND = get_market_trend()
-print(f"[INFO] Market regime detected: {MARKET_TREND}")
-
-
-# ==========================================================
-# FUNDAMENTALS (ASYNC)
-# ==========================================================
-def fetch_fundamentals_single(ticker):
-    try:
-        tk = yf.Ticker(ticker)
-        info = tk.info
-
-        fundamentals = {
-            "PE": _clean_fundamental("PE", info.get("trailingPE")),
-            "PEG": _clean_fundamental("PEG", info.get("pegRatio")),
-            "PS": _clean_fundamental("PS", info.get("priceToSalesTrailing12Months")),
-            "PB": _clean_fundamental("PB", info.get("priceToBook")),
-            "DividendYield": _clean_fundamental("DividendYield", info.get("dividendYield")),
-            "Beta": _clean_fundamental("Beta", info.get("beta")),
-            "MarketCap": _clean_fundamental("MarketCap", info.get("marketCap")),
-        }
-
-        fin = tk.financials.T
-        if "Total Revenue" in fin.columns and len(fin) >= 2:
-            growth = fin["Total Revenue"].iloc[-1] / fin["Total Revenue"].iloc[-2] - 1
-            fundamentals["YoY_Growth"] = _clean_fundamental("YoY_Growth", growth)
-        else:
-            fundamentals["YoY_Growth"] = None
->>>>>>> aa30cd38
 
     Close, High52, Low52, High30, Low30, Vol30, Vol252, SMA20 = [
         s(df, c) for c in [
@@ -370,11 +212,7 @@
                 end=end,
                 group_by="ticker",
                 progress=False,
-<<<<<<< HEAD
                 auto_adjust=True,   # adjusted prices
-=======
-                auto_adjust=True,  # ✅ use split/dividend-adjusted prices
->>>>>>> aa30cd38
             )
         except Exception as e:
             print(f"[WARN] Download failed (attempt {attempt+1}/{retries}): {e}")
@@ -437,16 +275,9 @@
     batch_index = 0
 
     for i in range(0, len(tickers), BATCH_SIZE):
-<<<<<<< HEAD
         batch_index += 1
         batch = tickers[i : i + BATCH_SIZE]
         print(f"[BATCH {batch_index}] downloading {len(batch)} tickers: {batch[0]} .. {batch[-1]}")
-=======
-        batch = tickers[i: i + BATCH_SIZE]
-        print(f"[INFO] Batch {i // BATCH_SIZE + 1}: downloading {len(batch)} tickers...")
-
-        fundamentals = fetch_fundamentals_batch(batch)
->>>>>>> aa30cd38
 
         try:
             data = safe_download(batch, start=START_DATE, end=END_DATE)
@@ -468,12 +299,6 @@
 
                     df_t = data[t].dropna().copy()
                     if df_t.empty:
-                        print(f"[INFO] {t}: empty after dropna, skipping.")
-                        continue
-
-                    # 🔍 Sanity check raw OHLC before computing indicators
-                    if not is_ticker_sane(df_t, t, max_price=10_000.0, min_price=0.01):
-                        # e.g. ADTX-style garbage gets filtered out here
                         continue
 
                     df_t = compute_growth_formulas(df_t)
@@ -545,27 +370,7 @@
         return
 
     print(f"[INFO] Concatenating {len(combined_records)} per-ticker DataFrames...")
-<<<<<<< HEAD
     full_df = pd.concat(combined_records, axis=0, ignore_index=True)
-=======
-    full_df = pd.concat(combined_records, axis=0)
-    full_df.index = pd.to_datetime(full_df.index)
-    full_df.sort_index(inplace=True)
-
-    # Add Year column for convenience
-    full_df["Year"] = full_df.index.year
-
-    # Ensure numeric columns are truly numeric and free of inf/NaN issues
-    num_cols = [
-        "PE", "PEG", "PS", "PB",
-        "DividendYield", "Beta", "MarketCap", "YoY_Growth",
-        "SMA20", "SMA50", "SMA200",
-        "EMA20", "EMA50", "EMA200",
-        "RSI14", "MACD", "MACD_signal", "MACD_hist",
-        "ATR", "ATR%", "Volatility",
-        "Momentum", "OBV",
-    ]
->>>>>>> aa30cd38
 
     # ------------------------------------------------------
     # Add date-based features
